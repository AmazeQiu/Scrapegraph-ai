"""
Module for implementing the conditional node
"""
from typing import Optional, List
from .base_node import BaseNode

class ConditionalNode(BaseNode):
    """
    A node that determines the next step in the graph's execution flow based on 
    the presence and content of a specified key in the graph's state. It extends 
    the BaseNode by adding condition-based logic to the execution process.

    This node type is used to implement branching logic within the graph, allowing 
    for dynamic paths based on the data available in the current state.

    It is expected that exactly two edges are created out of this node.
    The first node is chosen for execution if the key exists and has a non-empty value,
    and the second node is chosen if the key does not exist or is empty.

    Attributes:
        key_name (str): The name of the key in the state to check for its presence.

    Args:
        key_name (str): The name of the key to check in the graph's state. This is 
                        used to determine the path the graph's execution should take.
        node_name (str, optional): The unique identifier name for the node. Defaults 
                                   to "ConditionalNode".

    """

    def __init__(self):
        """
        Initializes an empty ConditionalNode.
        """
<<<<<<< HEAD
        pass
=======

       #super().__init__(node_name, "node", input, output, 2, node_config)
       pass

>>>>>>> 8b2c266a

    def execute(self, state: dict) -> dict:
        """
        Checks if the specified key is present in the state and decides the next node accordingly.

        Args:
            state (dict): The current state of the graph.

        Returns:
            str: The name of the next node to execute based on the presence of the key.
        """

        pass<|MERGE_RESOLUTION|>--- conflicted
+++ resolved
@@ -32,14 +32,10 @@
         """
         Initializes an empty ConditionalNode.
         """
-<<<<<<< HEAD
-        pass
-=======
 
        #super().__init__(node_name, "node", input, output, 2, node_config)
        pass
 
->>>>>>> 8b2c266a
 
     def execute(self, state: dict) -> dict:
         """
