--- conflicted
+++ resolved
@@ -79,12 +79,7 @@
         )
 
         self.browser_base = (
-<<<<<<< HEAD
             None if node_config is None else node_config.get("browser_base", None)
-=======
-            None if node_config is None else node_config.get("browser_base")
->>>>>>> 684d01a2
-        )
 
     def execute(self, state):
         """
