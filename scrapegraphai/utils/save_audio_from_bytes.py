"""
This utility function saves the byte response as an audio file.
"""
from pathlib import Path
from typing import Union


<<<<<<< HEAD
def save_audio_from_bytes(byte_response: bytes, output_path):
=======
def save_audio_from_bytes(byte_response: bytes, output_path: Union[str, Path]) -> None:
>>>>>>> f4d083f6
    """
    Saves the byte response as an audio file.

    Args:
        byte_response (bytes): The byte response containing the generated speech.
        output_path (str or Path): The file path where the generated speech should be saved.
    """
    if not isinstance(output_path, Path):
        output_path = Path(output_path)

    with open(output_path, 'wb') as audio_file:
        audio_file.write(byte_response)<|MERGE_RESOLUTION|>--- conflicted
+++ resolved
@@ -5,11 +5,7 @@
 from typing import Union
 
 
-<<<<<<< HEAD
-def save_audio_from_bytes(byte_response: bytes, output_path):
-=======
 def save_audio_from_bytes(byte_response: bytes, output_path: Union[str, Path]) -> None:
->>>>>>> f4d083f6
     """
     Saves the byte response as an audio file.
 
