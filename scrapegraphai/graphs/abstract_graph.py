--- conflicted
+++ resolved
@@ -210,13 +210,8 @@
             except KeyError:
                 print("model not found, using default token size (8192)")
                 self.model_token = 8192
-<<<<<<< HEAD
             return ErnieBotChat(**llm_params)
-        
-=======
-            return ErnieBotChat(llm_params)
-
->>>>>>> de1ec250
+
         if "oneapi" in llm_params["model"]:
             # take the model after the last dash
             llm_params["model"] = llm_params["model"].split("/")[-1]
