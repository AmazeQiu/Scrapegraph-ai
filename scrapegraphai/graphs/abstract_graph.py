--- conflicted
+++ resolved
@@ -56,15 +56,8 @@
         self.source = source
         self.config = config
         self.schema = schema
-<<<<<<< HEAD
-        self.llm_model = self._create_llm(self.config["llm"], chat=True)
-        self.embedder_model = self._create_default_embedder(llm_config=self.config["llm"]) if "embeddings" not in self.config else self._create_embedder(
-            self.config["embeddings"])
-        self.verbose = False if self.config is None else self.config.get(
-=======
         self.llm_model = self._create_llm(config["llm"])
         self.verbose = False if config is None else config.get(
->>>>>>> 55f706f3
             "verbose", False)
         self.headless = True if self.config is None else config.get(
             "headless", True)
