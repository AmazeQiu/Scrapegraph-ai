# generated by rye
# use `rye lock` or `rye sync` to update this lockfile
#
# last locked with the following flags:
#   pre: false
#   features: []
#   all-features: false
#   with-sources: false

-e file:.
aiofiles==24.1.0
    # via burr
aiohttp==3.9.5
    # via langchain
    # via langchain-fireworks
    # via langchain-nvidia-ai-endpoints
aiosignal==1.3.1
    # via aiohttp
alabaster==0.7.16
    # via sphinx
altair==5.3.0
    # via streamlit
annotated-types==0.7.0
    # via pydantic
anthropic==0.31.2
    # via langchain-anthropic
anyio==4.4.0
    # via anthropic
    # via groq
    # via httpx
    # via openai
    # via starlette
    # via watchfiles
astroid==3.2.4
    # via pylint
async-timeout==4.0.3
    # via aiohttp
    # via langchain
attrs==23.2.0
    # via aiohttp
    # via jsonschema
    # via referencing
babel==2.15.0
    # via sphinx
beautifulsoup4==4.12.3
    # via furo
    # via google
    # via scrapegraphai
blinker==1.8.2
    # via streamlit
boto3==1.34.146
    # via langchain-aws
botocore==1.34.146
    # via boto3
    # via s3transfer
burr==0.22.1
    # via scrapegraphai
cachetools==5.4.0
    # via google-auth
    # via streamlit
certifi==2024.7.4
    # via httpcore
    # via httpx
    # via requests
charset-normalizer==3.3.2
    # via requests
click==8.1.7
    # via burr
    # via streamlit
    # via typer
    # via uvicorn
contourpy==1.2.1
    # via matplotlib
cycler==0.12.1
    # via matplotlib
dataclasses-json==0.6.7
    # via langchain-community
defusedxml==0.7.1
    # via langchain-anthropic
dill==0.3.8
    # via multiprocess
    # via pylint
distro==1.9.0
    # via anthropic
    # via groq
    # via openai
dnspython==2.6.1
    # via email-validator
docstring-parser==0.16
    # via google-cloud-aiplatform
docutils==0.19
    # via sphinx
email-validator==2.2.0
    # via fastapi
exceptiongroup==1.2.2
    # via anyio
    # via pytest
faiss-cpu==1.8.0.post1
    # via scrapegraphai
fastapi==0.111.1
    # via burr
fastapi-cli==0.0.4
    # via fastapi
fastapi-pagination==0.12.26
    # via burr
filelock==3.15.4
    # via huggingface-hub
fireworks-ai==0.14.0
    # via langchain-fireworks
fonttools==4.53.1
    # via matplotlib
free-proxy==1.1.1
    # via scrapegraphai
frozenlist==1.4.1
    # via aiohttp
    # via aiosignal
fsspec==2024.6.1
    # via huggingface-hub
furo==2024.5.6
    # via scrapegraphai
gitdb==4.0.11
    # via gitpython
gitpython==3.1.43
    # via streamlit
google==3.0.0
    # via scrapegraphai
google-ai-generativelanguage==0.6.6
    # via google-generativeai
google-api-core==2.19.1
    # via google-ai-generativelanguage
    # via google-api-python-client
    # via google-cloud-aiplatform
    # via google-cloud-bigquery
    # via google-cloud-core
    # via google-cloud-resource-manager
    # via google-cloud-storage
    # via google-generativeai
google-api-python-client==2.137.0
    # via google-generativeai
google-auth==2.32.0
    # via google-ai-generativelanguage
    # via google-api-core
    # via google-api-python-client
    # via google-auth-httplib2
    # via google-cloud-aiplatform
    # via google-cloud-bigquery
    # via google-cloud-core
    # via google-cloud-resource-manager
    # via google-cloud-storage
    # via google-generativeai
google-auth-httplib2==0.2.0
    # via google-api-python-client
google-cloud-aiplatform==1.59.0
    # via langchain-google-vertexai
google-cloud-bigquery==3.25.0
    # via google-cloud-aiplatform
google-cloud-core==2.4.1
    # via google-cloud-bigquery
    # via google-cloud-storage
google-cloud-resource-manager==1.12.4
    # via google-cloud-aiplatform
google-cloud-storage==2.18.0
    # via google-cloud-aiplatform
    # via langchain-google-vertexai
google-crc32c==1.5.0
    # via google-cloud-storage
    # via google-resumable-media
google-generativeai==0.7.2
    # via langchain-google-genai
google-resumable-media==2.7.1
    # via google-cloud-bigquery
    # via google-cloud-storage
googleapis-common-protos==1.63.2
    # via google-api-core
    # via grpc-google-iam-v1
    # via grpcio-status
graphviz==0.20.3
    # via burr
    # via scrapegraphai
greenlet==3.0.3
    # via playwright
<<<<<<< HEAD
    # via sqlalchemy
=======
>>>>>>> 72ee93a8
groq==0.9.0
    # via langchain-groq
grpc-google-iam-v1==0.13.1
    # via google-cloud-resource-manager
grpcio==1.65.1
    # via google-api-core
    # via googleapis-common-protos
    # via grpc-google-iam-v1
    # via grpcio-status
grpcio-status==1.62.2
    # via google-api-core
h11==0.14.0
    # via httpcore
    # via uvicorn
html2text==2024.2.26
    # via scrapegraphai
httpcore==1.0.5
    # via httpx
httplib2==0.22.0
    # via google-api-python-client
    # via google-auth-httplib2
httptools==0.6.1
    # via uvicorn
httpx==0.27.0
    # via anthropic
    # via fastapi
    # via fireworks-ai
    # via groq
    # via openai
httpx-sse==0.4.0
    # via fireworks-ai
huggingface-hub==0.24.0
    # via tokenizers
idna==3.7
    # via anyio
    # via email-validator
    # via httpx
    # via requests
    # via yarl
imagesize==1.4.1
    # via sphinx
importlib-metadata==8.0.0
    # via sphinx
importlib-resources==6.4.0
    # via matplotlib
iniconfig==2.0.0
    # via pytest
isort==5.13.2
    # via pylint
jinja2==3.1.4
    # via altair
    # via burr
    # via fastapi
    # via pydeck
    # via sphinx
jiter==0.5.0
    # via anthropic
jmespath==1.0.1
    # via boto3
    # via botocore
jsonpatch==1.33
    # via langchain-core
jsonpointer==3.0.0
    # via jsonpatch
jsonschema==4.23.0
    # via altair
jsonschema-specifications==2023.12.1
    # via jsonschema
kiwisolver==1.4.5
    # via matplotlib
langchain==0.2.10
    # via langchain-community
    # via scrapegraphai
langchain-anthropic==0.1.20
    # via scrapegraphai
langchain-aws==0.1.12
<<<<<<< HEAD
=======
    # via scrapegraphai
langchain-community==0.2.9
>>>>>>> 72ee93a8
    # via scrapegraphai
langchain-core==0.2.22
    # via langchain
    # via langchain-anthropic
    # via langchain-aws
    # via langchain-fireworks
    # via langchain-google-genai
    # via langchain-google-vertexai
    # via langchain-groq
    # via langchain-nvidia-ai-endpoints
    # via langchain-openai
    # via langchain-text-splitters
langchain-fireworks==0.1.5
    # via scrapegraphai
langchain-google-genai==1.0.8
    # via scrapegraphai
langchain-google-vertexai==1.0.7
    # via scrapegraphai
langchain-groq==0.1.6
    # via scrapegraphai
langchain-nvidia-ai-endpoints==0.1.6
    # via scrapegraphai
langchain-openai==0.1.17
    # via scrapegraphai
langchain-text-splitters==0.2.2
    # via langchain
langsmith==0.1.93
    # via langchain
    # via langchain-core
loguru==0.7.2
    # via burr
lxml==5.2.2
    # via free-proxy
markdown-it-py==3.0.0
    # via rich
markupsafe==2.1.5
    # via jinja2
<<<<<<< HEAD
=======
marshmallow==3.21.3
    # via dataclasses-json
>>>>>>> 72ee93a8
matplotlib==3.9.1
    # via burr
mccabe==0.7.0
    # via pylint
mdurl==0.1.2
    # via markdown-it-py
minify-html==0.15.0
    # via scrapegraphai
mpire==2.10.2
    # via semchunk
multidict==6.0.5
    # via aiohttp
    # via yarl
multiprocess==0.70.16
    # via mpire
mypy-extensions==1.0.0
    # via typing-inspect
numpy==1.26.4
    # via altair
    # via contourpy
    # via faiss-cpu
    # via langchain
    # via langchain-aws
    # via matplotlib
    # via pandas
    # via pyarrow
    # via pydeck
    # via sf-hamilton
    # via shapely
    # via streamlit
openai==1.37.0
    # via burr
    # via langchain-fireworks
    # via langchain-openai
orjson==3.10.6
    # via langsmith
packaging==24.1
    # via altair
    # via faiss-cpu
    # via google-cloud-aiplatform
    # via google-cloud-bigquery
    # via huggingface-hub
    # via langchain-core
    # via matplotlib
    # via pytest
    # via sphinx
    # via streamlit
pandas==2.2.2
    # via altair
    # via scrapegraphai
    # via sf-hamilton
    # via streamlit
pillow==10.4.0
    # via fireworks-ai
    # via langchain-nvidia-ai-endpoints
    # via matplotlib
    # via streamlit
platformdirs==4.2.2
    # via pylint
playwright==1.45.0
    # via scrapegraphai
    # via undetected-playwright
pluggy==1.5.0
    # via pytest
proto-plus==1.24.0
    # via google-ai-generativelanguage
    # via google-api-core
    # via google-cloud-aiplatform
    # via google-cloud-resource-manager
protobuf==4.25.3
    # via google-ai-generativelanguage
    # via google-api-core
    # via google-cloud-aiplatform
    # via google-cloud-resource-manager
    # via google-generativeai
    # via googleapis-common-protos
    # via grpc-google-iam-v1
    # via grpcio-status
    # via proto-plus
    # via streamlit
pyarrow==17.0.0
    # via streamlit
pyasn1==0.6.0
    # via pyasn1-modules
    # via rsa
pyasn1-modules==0.4.0
    # via google-auth
pydantic==2.8.2
    # via anthropic
    # via burr
    # via fastapi
    # via fastapi-pagination
    # via fireworks-ai
    # via google-cloud-aiplatform
    # via google-generativeai
    # via groq
    # via langchain
    # via langchain-core
    # via langsmith
    # via openai
pydantic-core==2.20.1
    # via pydantic
pydeck==0.9.1
    # via streamlit
pyee==11.1.0
    # via playwright
pygments==2.18.0
    # via furo
    # via mpire
    # via rich
    # via sphinx
pylint==3.2.6
pyparsing==3.1.2
    # via httplib2
    # via matplotlib
pytest==8.0.0
    # via pytest-mock
pytest-mock==3.14.0
python-dateutil==2.9.0.post0
    # via botocore
    # via google-cloud-bigquery
    # via matplotlib
    # via pandas
python-dotenv==1.0.1
    # via scrapegraphai
    # via uvicorn
python-multipart==0.0.9
    # via fastapi
pytz==2024.1
    # via pandas
pyyaml==6.0.1
    # via huggingface-hub
    # via langchain
    # via langchain-core
    # via uvicorn
referencing==0.35.1
    # via jsonschema
    # via jsonschema-specifications
regex==2024.5.15
    # via tiktoken
requests==2.32.3
    # via burr
    # via free-proxy
    # via google-api-core
    # via google-cloud-bigquery
    # via google-cloud-storage
    # via huggingface-hub
    # via langchain
    # via langchain-fireworks
    # via langsmith
    # via sphinx
    # via streamlit
    # via tiktoken
rich==13.7.1
    # via streamlit
    # via typer
rpds-py==0.19.0
    # via jsonschema
    # via referencing
rsa==4.9
    # via google-auth
s3transfer==0.10.2
    # via boto3
semchunk==2.2.0
    # via scrapegraphai
sf-hamilton==1.72.1
    # via burr
shapely==2.0.5
    # via google-cloud-aiplatform
shellingham==1.5.4
    # via typer
six==1.16.0
    # via python-dateutil
smmap==5.0.1
    # via gitdb
sniffio==1.3.1
    # via anthropic
    # via anyio
    # via groq
    # via httpx
    # via openai
snowballstemmer==2.2.0
    # via sphinx
soupsieve==2.5
    # via beautifulsoup4
sphinx==6.0.0
    # via furo
    # via scrapegraphai
    # via sphinx-basic-ng
sphinx-basic-ng==1.0.0b2
    # via furo
sphinxcontrib-applehelp==1.0.8
    # via sphinx
sphinxcontrib-devhelp==1.0.6
    # via sphinx
sphinxcontrib-htmlhelp==2.0.6
    # via sphinx
sphinxcontrib-jsmath==1.0.1
    # via sphinx
sphinxcontrib-qthelp==1.0.8
    # via sphinx
sphinxcontrib-serializinghtml==1.1.10
    # via sphinx
sqlalchemy==2.0.31
    # via langchain
starlette==0.37.2
    # via fastapi
streamlit==1.36.0
    # via burr
tenacity==8.5.0
    # via langchain
    # via langchain-core
    # via streamlit
tiktoken==0.7.0
    # via langchain-openai
    # via scrapegraphai
tokenizers==0.19.1
    # via anthropic
toml==0.10.2
    # via streamlit
tomli==2.0.1
    # via pylint
    # via pytest
tomlkit==0.13.0
    # via pylint
toolz==0.12.1
    # via altair
tornado==6.4.1
    # via streamlit
tqdm==4.66.4
    # via google-generativeai
    # via huggingface-hub
    # via mpire
    # via openai
    # via scrapegraphai
    # via semchunk
typer==0.12.3
    # via fastapi-cli
typing-extensions==4.12.2
    # via altair
    # via anthropic
    # via anyio
    # via astroid
    # via fastapi
    # via fastapi-pagination
    # via google-generativeai
    # via groq
    # via huggingface-hub
    # via openai
    # via pydantic
    # via pydantic-core
    # via pyee
    # via pylint
    # via sf-hamilton
    # via sqlalchemy
    # via starlette
    # via streamlit
    # via typer
    # via typing-inspect
    # via uvicorn
typing-inspect==0.9.0
    # via sf-hamilton
tzdata==2024.1
    # via pandas
undetected-playwright==0.3.0
    # via scrapegraphai
uritemplate==4.1.1
    # via google-api-python-client
urllib3==1.26.19
    # via botocore
    # via requests
uvicorn==0.30.3
    # via burr
    # via fastapi
uvloop==0.19.0
    # via uvicorn
watchfiles==0.22.0
    # via uvicorn
websockets==12.0
    # via uvicorn
yarl==1.9.4
    # via aiohttp
zipp==3.19.2
    # via importlib-metadata
    # via importlib-resources<|MERGE_RESOLUTION|>--- conflicted
+++ resolved
@@ -12,6 +12,7 @@
     # via burr
 aiohttp==3.9.5
     # via langchain
+    # via langchain-community
     # via langchain-fireworks
     # via langchain-nvidia-ai-endpoints
 aiosignal==1.3.1
@@ -179,10 +180,7 @@
     # via scrapegraphai
 greenlet==3.0.3
     # via playwright
-<<<<<<< HEAD
     # via sqlalchemy
-=======
->>>>>>> 72ee93a8
 groq==0.9.0
     # via langchain-groq
 grpc-google-iam-v1==0.13.1
@@ -214,7 +212,7 @@
     # via openai
 httpx-sse==0.4.0
     # via fireworks-ai
-huggingface-hub==0.24.0
+huggingface-hub==0.24.1
     # via tokenizers
 idna==3.7
     # via anyio
@@ -224,7 +222,7 @@
     # via yarl
 imagesize==1.4.1
     # via sphinx
-importlib-metadata==8.0.0
+importlib-metadata==8.1.0
     # via sphinx
 importlib-resources==6.4.0
     # via matplotlib
@@ -253,22 +251,20 @@
     # via jsonschema
 kiwisolver==1.4.5
     # via matplotlib
-langchain==0.2.10
+langchain==0.2.11
     # via langchain-community
     # via scrapegraphai
 langchain-anthropic==0.1.20
     # via scrapegraphai
 langchain-aws==0.1.12
-<<<<<<< HEAD
-=======
-    # via scrapegraphai
-langchain-community==0.2.9
->>>>>>> 72ee93a8
-    # via scrapegraphai
-langchain-core==0.2.22
+    # via scrapegraphai
+langchain-community==0.2.10
+    # via scrapegraphai
+langchain-core==0.2.23
     # via langchain
     # via langchain-anthropic
     # via langchain-aws
+    # via langchain-community
     # via langchain-fireworks
     # via langchain-google-genai
     # via langchain-google-vertexai
@@ -284,7 +280,7 @@
     # via scrapegraphai
 langchain-groq==0.1.6
     # via scrapegraphai
-langchain-nvidia-ai-endpoints==0.1.6
+langchain-nvidia-ai-endpoints==0.1.7
     # via scrapegraphai
 langchain-openai==0.1.17
     # via scrapegraphai
@@ -292,6 +288,7 @@
     # via langchain
 langsmith==0.1.93
     # via langchain
+    # via langchain-community
     # via langchain-core
 loguru==0.7.2
     # via burr
@@ -301,11 +298,8 @@
     # via rich
 markupsafe==2.1.5
     # via jinja2
-<<<<<<< HEAD
-=======
 marshmallow==3.21.3
     # via dataclasses-json
->>>>>>> 72ee93a8
 matplotlib==3.9.1
     # via burr
 mccabe==0.7.0
@@ -329,6 +323,7 @@
     # via faiss-cpu
     # via langchain
     # via langchain-aws
+    # via langchain-community
     # via matplotlib
     # via pandas
     # via pyarrow
@@ -349,6 +344,7 @@
     # via google-cloud-bigquery
     # via huggingface-hub
     # via langchain-core
+    # via marshmallow
     # via matplotlib
     # via pytest
     # via sphinx
@@ -365,7 +361,7 @@
     # via streamlit
 platformdirs==4.2.2
     # via pylint
-playwright==1.45.0
+playwright==1.45.1
     # via scrapegraphai
     # via undetected-playwright
 pluggy==1.5.0
@@ -439,6 +435,7 @@
 pyyaml==6.0.1
     # via huggingface-hub
     # via langchain
+    # via langchain-community
     # via langchain-core
     # via uvicorn
 referencing==0.35.1
@@ -454,6 +451,7 @@
     # via google-cloud-storage
     # via huggingface-hub
     # via langchain
+    # via langchain-community
     # via langchain-fireworks
     # via langsmith
     # via sphinx
@@ -511,12 +509,14 @@
     # via sphinx
 sqlalchemy==2.0.31
     # via langchain
+    # via langchain-community
 starlette==0.37.2
     # via fastapi
 streamlit==1.36.0
     # via burr
 tenacity==8.5.0
     # via langchain
+    # via langchain-community
     # via langchain-core
     # via streamlit
 tiktoken==0.7.0
@@ -567,6 +567,7 @@
     # via typing-inspect
     # via uvicorn
 typing-inspect==0.9.0
+    # via dataclasses-json
     # via sf-hamilton
 tzdata==2024.1
     # via pandas
